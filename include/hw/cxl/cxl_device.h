--- conflicted
+++ resolved
@@ -425,18 +425,6 @@
 
 #define DCD_MAX_NUM_REGION 8
 
-<<<<<<< HEAD
-=======
-typedef enum CXLDCEventType {
-    DC_EVENT_ADD_CAPACITY = 0x0,
-    DC_EVENT_RELEASE_CAPACITY = 0x1,
-    DC_EVENT_FORCED_RELEASE_CAPACITY = 0x2,
-    DC_EVENT_REGION_CONFIG_UPDATED = 0x3,
-    DC_EVENT_ADD_CAPACITY_RSP = 0x4,
-    DC_EVENT_CAPACITY_RELEASED = 0x5,
-} CXLDCEventType;
-
->>>>>>> e79e0c78
 typedef struct CXLDCExtentRaw {
     uint64_t start_dpa;
     uint64_t len;
@@ -456,15 +444,12 @@
 } CXLDCExtent;
 typedef QTAILQ_HEAD(, CXLDCExtent) CXLDCExtentList;
 
-<<<<<<< HEAD
 typedef struct CXLDCExtentGroup {
     CXLDCExtentList list;
     QTAILQ_ENTRY(CXLDCExtentGroup) node;
 } CXLDCExtentGroup;
 typedef QTAILQ_HEAD(, CXLDCExtentGroup) CXLDCExtentGroupList;
 
-=======
->>>>>>> e79e0c78
 typedef struct CXLDCRegion {
     uint64_t base;       /* aligned to 256*MiB */
     uint64_t decode_len; /* aligned to 256*MiB */
@@ -473,10 +458,6 @@
     uint32_t dsmadhandle;
     uint8_t flags;
     unsigned long *blk_bitmap;
-<<<<<<< HEAD
-=======
-    uint8_t *blk_hostmap;
->>>>>>> e79e0c78
 } CXLDCRegion;
 
 struct CXLType3Dev {
@@ -521,18 +502,10 @@
          */
         uint64_t total_capacity; /* 256M aligned */
         CXLDCExtentList extents;
-<<<<<<< HEAD
         CXLDCExtentGroupList extents_pending;
         uint32_t total_extent_count;
         uint32_t ext_list_gen_seq;
 
-=======
-        CXLDCExtentList extents_pending;
-        uint32_t total_extent_count;
-        uint32_t ext_list_gen_seq;
-
-        uint8_t head;
->>>>>>> e79e0c78
         uint8_t num_regions; /* 0-8 regions */
         CXLDCRegion regions[DCD_MAX_NUM_REGION];
     } dc;
@@ -614,7 +587,6 @@
                        unsigned long size);
 bool cxl_extents_contains_dpa_range(CXLDCExtentList *list,
                                     uint64_t dpa, uint64_t len);
-<<<<<<< HEAD
 CXLDCExtentGroup *cxl_insert_extent_to_extent_group(CXLDCExtentGroup *group,
                                                     uint64_t dpa,
                                                     uint64_t len,
@@ -623,8 +595,6 @@
 void cxl_extent_group_list_insert_tail(CXLDCExtentGroupList *list,
                                        CXLDCExtentGroup *group);
 void cxl_extent_group_list_delete_front(CXLDCExtentGroupList *list);
-=======
->>>>>>> e79e0c78
 void ct3_set_region_block_backed(CXLType3Dev *ct3d, uint64_t dpa,
                                  uint64_t len);
 void ct3_clear_region_block_backed(CXLType3Dev *ct3d, uint64_t dpa,
