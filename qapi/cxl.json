# -*- Mode: Python -*-
# vim: filetype=python

##
# = CXL devices
##

##
# @CxlEventLog:
#
# CXL has a number of separate event logs for different types of
# events.  Each such event log is handled and signaled independently.
#
# @informational: Information Event Log
#
# @warning: Warning Event Log
#
# @failure: Failure Event Log
#
# @fatal: Fatal Event Log
#
# @dyncap: Dynamic Capacity Event Log
#
# Since: 8.1
##
{ 'enum': 'CxlEventLog',
  'data': ['informational',
           'warning',
           'failure',
           'fatal',
           'dyncap']
 }

##
# @cxl-inject-general-media-event:
#
# Inject an event record for a General Media Event (CXL r3.0
# 8.2.9.2.1.1).  This event type is reported via one of the event logs
# specified via the log parameter.
#
# @path: CXL type 3 device canonical QOM path
#
# @log: event log to add the event to
#
# @flags: Event Record Flags.  See CXL r3.0 Table 8-42 Common Event
#     Record Format, Event Record Flags for subfield definitions.
#
# @dpa: Device Physical Address (relative to @path device).  Note
#     lower bits include some flags.  See CXL r3.0 Table 8-43 General
#     Media Event Record, Physical Address.
#
# @descriptor: Memory Event Descriptor with additional memory event
#     information.  See CXL r3.0 Table 8-43 General Media Event
#     Record, Memory Event Descriptor for bit definitions.
#
# @type: Type of memory event that occurred.  See CXL r3.0 Table 8-43
#     General Media Event Record, Memory Event Type for possible
#     values.
#
# @transaction-type: Type of first transaction that caused the event
#     to occur.  See CXL r3.0 Table 8-43 General Media Event Record,
#     Transaction Type for possible values.
#
# @channel: The channel of the memory event location.  A channel is an
#     interface that can be independently accessed for a transaction.
#
# @rank: The rank of the memory event location.  A rank is a set of
#     memory devices on a channel that together execute a transaction.
#
# @device: Bitmask that represents all devices in the rank associated
#     with the memory event location.
#
# @component-id: Device specific component identifier for the event.
#     May describe a field replaceable sub-component of the device.
#
# Since: 8.1
##
{ 'command': 'cxl-inject-general-media-event',
  'data': { 'path': 'str', 'log': 'CxlEventLog', 'flags': 'uint8',
            'dpa': 'uint64', 'descriptor': 'uint8',
            'type': 'uint8', 'transaction-type': 'uint8',
            '*channel': 'uint8', '*rank': 'uint8',
            '*device': 'uint32', '*component-id': 'str' } }

##
# @cxl-inject-dram-event:
#
# Inject an event record for a DRAM Event (CXL r3.0 8.2.9.2.1.2).
# This event type is reported via one of the event logs specified via
# the log parameter.
#
# @path: CXL type 3 device canonical QOM path
#
# @log: Event log to add the event to
#
# @flags: Event Record Flags.  See CXL r3.0 Table 8-42 Common Event
#     Record Format, Event Record Flags for subfield definitions.
#
# @dpa: Device Physical Address (relative to @path device).  Note
#     lower bits include some flags.  See CXL r3.0 Table 8-44 DRAM
#     Event Record, Physical Address.
#
# @descriptor: Memory Event Descriptor with additional memory event
#     information.  See CXL r3.0 Table 8-44 DRAM Event Record, Memory
#     Event Descriptor for bit definitions.
#
# @type: Type of memory event that occurred.  See CXL r3.0 Table 8-44
#     DRAM Event Record, Memory Event Type for possible values.
#
# @transaction-type: Type of first transaction that caused the event
#     to occur.  See CXL r3.0 Table 8-44 DRAM Event Record,
#     Transaction Type for possible values.
#
# @channel: The channel of the memory event location.  A channel is an
#     interface that can be independently accessed for a transaction.
#
# @rank: The rank of the memory event location.  A rank is a set of
#     memory devices on a channel that together execute a transaction.
#
# @nibble-mask: Identifies one or more nibbles that the error affects
#
# @bank-group: Bank group of the memory event location, incorporating
#     a number of Banks.
#
# @bank: Bank of the memory event location.  A single bank is accessed
#     per read or write of the memory.
#
# @row: Row address within the DRAM.
#
# @column: Column address within the DRAM.
#
# @correction-mask: Bits within each nibble.  Used in order of bits
#     set in the nibble-mask.  Up to 4 nibbles may be covered.
#
# Since: 8.1
##
{ 'command': 'cxl-inject-dram-event',
  'data': { 'path': 'str', 'log': 'CxlEventLog', 'flags': 'uint8',
            'dpa': 'uint64', 'descriptor': 'uint8',
            'type': 'uint8', 'transaction-type': 'uint8',
            '*channel': 'uint8', '*rank': 'uint8', '*nibble-mask': 'uint32',
            '*bank-group': 'uint8', '*bank': 'uint8', '*row': 'uint32',
            '*column': 'uint16', '*correction-mask': [ 'uint64' ]
           }}

##
# @cxl-inject-memory-module-event:
#
# Inject an event record for a Memory Module Event (CXL r3.0
# 8.2.9.2.1.3).  This event includes a copy of the Device Health info
# at the time of the event.
#
# @path: CXL type 3 device canonical QOM path
#
# @log: Event Log to add the event to
#
# @flags: Event Record Flags.  See CXL r3.0 Table 8-42 Common Event
#     Record Format, Event Record Flags for subfield definitions.
#
# @type: Device Event Type.  See CXL r3.0 Table 8-45 Memory Module
#     Event Record for bit definitions for bit definiions.
#
# @health-status: Overall health summary bitmap.  See CXL r3.0 Table
#     8-100 Get Health Info Output Payload, Health Status for bit
#     definitions.
#
# @media-status: Overall media health summary.  See CXL r3.0 Table
#     8-100 Get Health Info Output Payload, Media Status for bit
#     definitions.
#
# @additional-status: See CXL r3.0 Table 8-100 Get Health Info Output
#     Payload, Additional Status for subfield definitions.
#
# @life-used: Percentage (0-100) of factory expected life span.
#
# @temperature: Device temperature in degrees Celsius.
#
# @dirty-shutdown-count: Number of times the device has been unable to
#     determine whether data loss may have occurred.
#
# @corrected-volatile-error-count: Total number of correctable errors
#     in volatile memory.
#
# @corrected-persistent-error-count: Total number of correctable
#     errors in persistent memory
#
# Since: 8.1
##
{ 'command': 'cxl-inject-memory-module-event',
  'data': { 'path': 'str', 'log': 'CxlEventLog', 'flags' : 'uint8',
            'type': 'uint8', 'health-status': 'uint8',
            'media-status': 'uint8', 'additional-status': 'uint8',
            'life-used': 'uint8', 'temperature' : 'int16',
            'dirty-shutdown-count': 'uint32',
            'corrected-volatile-error-count': 'uint32',
            'corrected-persistent-error-count': 'uint32'
            }}

##
# @cxl-inject-poison:
#
# Poison records indicate that a CXL memory device knows that a
# particular memory region may be corrupted.  This may be because of
# locally detected errors (e.g. ECC failure) or poisoned writes
# received from other components in the system.  This injection
# mechanism enables testing of the OS handling of poison records which
# may be queried via the CXL mailbox.
#
# @path: CXL type 3 device canonical QOM path
#
# @start: Start address; must be 64 byte aligned.
#
# @length: Length of poison to inject; must be a multiple of 64 bytes.
#
# Since: 8.1
##
{ 'command': 'cxl-inject-poison',
  'data': { 'path': 'str', 'start': 'uint64', 'length': 'size' }}

##
# @CxlUncorErrorType:
#
# Type of uncorrectable CXL error to inject.  These errors are
# reported via an AER uncorrectable internal error with additional
# information logged at the CXL device.
#
# @cache-data-parity: Data error such as data parity or data ECC error
#     CXL.cache
#
# @cache-address-parity: Address parity or other errors associated
#     with the address field on CXL.cache
#
# @cache-be-parity: Byte enable parity or other byte enable errors on
#     CXL.cache
#
# @cache-data-ecc: ECC error on CXL.cache
#
# @mem-data-parity: Data error such as data parity or data ECC error
#     on CXL.mem
#
# @mem-address-parity: Address parity or other errors associated with
#     the address field on CXL.mem
#
# @mem-be-parity: Byte enable parity or other byte enable errors on
#     CXL.mem.
#
# @mem-data-ecc: Data ECC error on CXL.mem.
#
# @reinit-threshold: REINIT threshold hit.
#
# @rsvd-encoding: Received unrecognized encoding.
#
# @poison-received: Received poison from the peer.
#
# @receiver-overflow: Buffer overflows (first 3 bits of header log
#     indicate which)
#
# @internal: Component specific error
#
# @cxl-ide-tx: Integrity and data encryption tx error.
#
# @cxl-ide-rx: Integrity and data encryption rx error.
#
# Since: 8.0
##

{ 'enum': 'CxlUncorErrorType',
  'data': ['cache-data-parity',
           'cache-address-parity',
           'cache-be-parity',
           'cache-data-ecc',
           'mem-data-parity',
           'mem-address-parity',
           'mem-be-parity',
           'mem-data-ecc',
           'reinit-threshold',
           'rsvd-encoding',
           'poison-received',
           'receiver-overflow',
           'internal',
           'cxl-ide-tx',
           'cxl-ide-rx'
           ]
 }

##
# @CXLUncorErrorRecord:
#
# Record of a single error including header log.
#
# @type: Type of error
#
# @header: 16 DWORD of header.
#
# Since: 8.0
##
{ 'struct': 'CXLUncorErrorRecord',
  'data': {
      'type': 'CxlUncorErrorType',
      'header': [ 'uint32' ]
  }
}

##
# @cxl-inject-uncorrectable-errors:
#
# Command to allow injection of multiple errors in one go.  This
# allows testing of multiple header log handling in the OS.
#
# @path: CXL Type 3 device canonical QOM path
#
# @errors: Errors to inject
#
# Since: 8.0
##
{ 'command': 'cxl-inject-uncorrectable-errors',
  'data': { 'path': 'str',
             'errors': [ 'CXLUncorErrorRecord' ] }}

##
# @CxlCorErrorType:
#
# Type of CXL correctable error to inject
#
# @cache-data-ecc: Data ECC error on CXL.cache
#
# @mem-data-ecc: Data ECC error on CXL.mem
#
# @crc-threshold: Component specific and applicable to 68 byte Flit
#     mode only.
#
# @cache-poison-received: Received poison from a peer on CXL.cache.
#
# @mem-poison-received: Received poison from a peer on CXL.mem
#
# @physical: Received error indication from the physical layer.
#
# Since: 8.0
##
{ 'enum': 'CxlCorErrorType',
  'data': ['cache-data-ecc',
           'mem-data-ecc',
           'crc-threshold',
           'retry-threshold',
           'cache-poison-received',
           'mem-poison-received',
           'physical']
}

##
# @cxl-inject-correctable-error:
#
# Command to inject a single correctable error.  Multiple error
# injection of this error type is not interesting as there is no
# associated header log.  These errors are reported via AER as a
# correctable internal error, with additional detail available from
# the CXL device.
#
# @path: CXL Type 3 device canonical QOM path
#
# @type: Type of error.
#
# Since: 8.0
##
{'command': 'cxl-inject-correctable-error',
 'data': {'path': 'str', 'type': 'CxlCorErrorType'}}

##
# @CXLDCExtentRecord:
#
# Record of a single extent to add/release
#
# @offset: offset to the start of the region where the extent to be operated
# @len: length of the extent
#
<<<<<<< HEAD
# Since: 9.1
=======
# Since: 9.0
>>>>>>> e79e0c78
##
{ 'struct': 'CXLDCExtentRecord',
  'data': {
      'offset':'uint64',
      'len': 'uint64'
  }
}

##
# @cxl-add-dynamic-capacity:
#
# Command to start add dynamic capacity extents flow. The device will
# have to acknowledged the acceptance of the extents before they are usable.
#
# @path: CXL DCD canonical QOM path
<<<<<<< HEAD
# @hid: host id
# @selection-policy: policy to use for selecting extents for adding capacity
# @region-id: id of the region where the extent to add
# @tag: Context field
# @extents: Extents to add
#
# Since : 9.1
##
{ 'command': 'cxl-add-dynamic-capacity',
  'data': { 'path': 'str',
            'hid': 'uint16',
            'selection-policy': 'uint8',
            'region-id': 'uint8',
            'tag': 'str',
=======
# @region-id: id of the region where the extent to add
# @extents: Extents to add
#
# Since : 9.0
##
{ 'command': 'cxl-add-dynamic-capacity',
  'data': { 'path': 'str',
            'region-id': 'uint8',
>>>>>>> e79e0c78
            'extents': [ 'CXLDCExtentRecord' ]
           }
}

##
# @cxl-release-dynamic-capacity:
#
# Command to start release dynamic capacity extents flow. The host will
# need to respond to indicate that it has released the capacity before it
# is made unavailable for read and write and can be re-added.
#
# @path: CXL DCD canonical QOM path
<<<<<<< HEAD
# @hid: host id
# @flags: bit[3:0] for removal policy, bit[4] for forced removal, bit[5] for
#     sanitize on release, bit[7:6] reserved
# @region-id: id of the region where the extent to release
# @tag: Context field
# @extents: Extents to release
#
# Since : 9.1
##
{ 'command': 'cxl-release-dynamic-capacity',
  'data': { 'path': 'str',
            'hid': 'uint16',
            'flags': 'uint8',
            'region-id': 'uint8',
            'tag': 'str',
=======
# @region-id: id of the region where the extent to release
# @extents: Extents to release
#
# Since : 9.0
##
{ 'command': 'cxl-release-dynamic-capacity',
  'data': { 'path': 'str',
            'region-id': 'uint8',
>>>>>>> e79e0c78
            'extents': [ 'CXLDCExtentRecord' ]
           }
}

##
# @cxl-display-accepted-dc-extents:
#
# Command to print out all the accepted DC extents in the device
#
# @path: CXL DCD canonical QOM path
# @output: path of output file to dump the results to
#
<<<<<<< HEAD
# Since : 9.1
=======
# Since : 9.0
>>>>>>> e79e0c78
##
{ 'command': 'cxl-display-accepted-dc-extents',
  'data': { 'path': 'str',
            'output': 'str'
           }
}

##
# @cxl-display-pending-to-add-dc-extents:
#
# Command to print out all the pending-to-add DC extents in the device
#
# @path: CXL DCD canonical QOM path
# @output: path of output file to dump the results to
#
<<<<<<< HEAD
# Since : 9.1
=======
# Since : 9.0
>>>>>>> e79e0c78
##
{ 'command': 'cxl-display-pending-to-add-dc-extents',
  'data': { 'path': 'str',
            'output': 'str'
           }
}<|MERGE_RESOLUTION|>--- conflicted
+++ resolved
@@ -373,11 +373,7 @@
 # @offset: offset to the start of the region where the extent to be operated
 # @len: length of the extent
 #
-<<<<<<< HEAD
 # Since: 9.1
-=======
-# Since: 9.0
->>>>>>> e79e0c78
 ##
 { 'struct': 'CXLDCExtentRecord',
   'data': {
@@ -393,7 +389,6 @@
 # have to acknowledged the acceptance of the extents before they are usable.
 #
 # @path: CXL DCD canonical QOM path
-<<<<<<< HEAD
 # @hid: host id
 # @selection-policy: policy to use for selecting extents for adding capacity
 # @region-id: id of the region where the extent to add
@@ -408,16 +403,6 @@
             'selection-policy': 'uint8',
             'region-id': 'uint8',
             'tag': 'str',
-=======
-# @region-id: id of the region where the extent to add
-# @extents: Extents to add
-#
-# Since : 9.0
-##
-{ 'command': 'cxl-add-dynamic-capacity',
-  'data': { 'path': 'str',
-            'region-id': 'uint8',
->>>>>>> e79e0c78
             'extents': [ 'CXLDCExtentRecord' ]
            }
 }
@@ -430,7 +415,6 @@
 # is made unavailable for read and write and can be re-added.
 #
 # @path: CXL DCD canonical QOM path
-<<<<<<< HEAD
 # @hid: host id
 # @flags: bit[3:0] for removal policy, bit[4] for forced removal, bit[5] for
 #     sanitize on release, bit[7:6] reserved
@@ -446,16 +430,6 @@
             'flags': 'uint8',
             'region-id': 'uint8',
             'tag': 'str',
-=======
-# @region-id: id of the region where the extent to release
-# @extents: Extents to release
-#
-# Since : 9.0
-##
-{ 'command': 'cxl-release-dynamic-capacity',
-  'data': { 'path': 'str',
-            'region-id': 'uint8',
->>>>>>> e79e0c78
             'extents': [ 'CXLDCExtentRecord' ]
            }
 }
@@ -468,11 +442,7 @@
 # @path: CXL DCD canonical QOM path
 # @output: path of output file to dump the results to
 #
-<<<<<<< HEAD
 # Since : 9.1
-=======
-# Since : 9.0
->>>>>>> e79e0c78
 ##
 { 'command': 'cxl-display-accepted-dc-extents',
   'data': { 'path': 'str',
@@ -488,11 +458,7 @@
 # @path: CXL DCD canonical QOM path
 # @output: path of output file to dump the results to
 #
-<<<<<<< HEAD
 # Since : 9.1
-=======
-# Since : 9.0
->>>>>>> e79e0c78
 ##
 { 'command': 'cxl-display-pending-to-add-dc-extents',
   'data': { 'path': 'str',
